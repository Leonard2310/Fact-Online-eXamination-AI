import json
import os
import dotenv
from groq import Groq
from collections import defaultdict
<<<<<<< HEAD
import numpy as np
import requests
=======
>>>>>>> 42ec3153

from log import Logger

class NER:
    def __init__(self, env_file="key.env"):
        """
        Initializes the NER class with a specific model and configures the Groq API client.

        Args:
            env_file (str, optional): The path to the environment file containing API keys. Default is "key.env".
        """
        self.logger = Logger(self.__class__.__name__).get_logger()
        dotenv.load_dotenv(env_file, override=True)
        self.model = os.getenv("GROQ_MODEL_NAME")
        self.client = Groq()
<<<<<<< HEAD
        
        if not self._is_ollama_running():
            raise ConnectionError("Ollama server is not running on localhost:11434. Please start it.")
        
        self.ollama = Client()
        self.model_ollama = os.getenv("MODEL_LLM_NER")
=======
>>>>>>> 42ec3153

    def extract_entities_and_topic(self, text, max_tokens=1024, temperature=0.5, stop=None):
        """
        Extracts entities and the main topic from the given text using the Groq API.

        Args:
            text (str): The text from which entities and the topic will be extracted.
            max_tokens (int, optional): The maximum number of tokens for the response. Default is 1024.
            temperature (float, optional): Controls randomness in the model output. Default is 0.5.
            stop (list, optional): A list of stop sequences for the model to terminate at. Default is None.

        Returns:
            dict: A dictionary containing the topic and a list of entities extracted from the text.
        
        Raises:
            json.JSONDecodeError: If the API response cannot be parsed as JSON.
            Exception: If an error occurs during the API call or entity extraction.
        """
        self.logger.info("Starting entity and topic extraction process.")
        try:
            response = self.client.chat.completions.create(
                messages=[
                    {"role": "system", "content": """you are an NER model that extracts entities and the topic from a text.\n 
                    The output must be strictly formatted as: {\"topic\": \"Technology\", \"entities\": [\"Elon Musk\", \"SpaceX\", \"Tesla\", \"Paris\"]}"""},
                    {"role": "user", "content": text}
                ],
                model=self.model,
                temperature=temperature,
                max_completion_tokens=max_tokens,
                stop=stop
            )
            
            self.logger.info("Groq API call successful.")
            result = response.choices[0].message.content.strip()
            self.logger.debug("Raw API response: %s", result)

            return json.loads(result)  # Parsing JSON directly
        except (json.JSONDecodeError, Exception) as e:
            self.logger.error("Error extracting topic and entities: %s", e)
            return None

    def find_similar_entities_globally(self, entities, max_tokens=1024, temperature=0.3, stop=None):
        """
        Finds unified versions of entities by analyzing them in context using GroqCloud LLM.

        Args:
            entities (list): A list of entities to find unified versions for.

        Returns:
            dict: A dictionary mapping unified entity names to their original variants.
        
        Raises:
            Exception: If there is an error during entity normalization.
        """
        self.logger.debug(f"Finding similar entities globally...")

        try:
            input_entities = ", ".join(entities)
            
            response = self.client.chat.completions.create(
                messages=[
                    {
                        "role": "system",
                        "content": f"""Please normalize or unify the following entities: {input_entities}. For each entity, provide a single unified version. 
                                    If an entity has multiple valid representations, variations, synonyms or acronyms, choose the most common or widely recognized one. 
                                    Please return the unified version for each entity in the same order, separated by commas. 
                                    If any of the entities are already unified or do not require normalization, simply return them as they are.
                                    Do not include any additional information, note or context in the response.
                                    Example: input: ['United States', 'USA', 'US', 'U.S.'] output: ['United States', 'United States', 'United States', 'United States']"""
                    }
                ],
                model=self.model,
                temperature=temperature,
                max_completion_tokens=max_tokens,
                stop=stop
            )
            
            # Extraction from response
            response_content = response.choices[0].message.content
            self.logger.debug(f"Response content: {response_content}")
            
            # Handling the response carefully
            unified_entities_list = [ue.strip() for ue in response_content.split(',')]

            # Ensure the number of unified entities matches the input entities count
            if len(unified_entities_list) != len(entities):
                raise ValueError("The number of unified entities does not match the number of input entities.")

            # Map original entities to their unified versions
            unified_mapping = {entities[i]: unified_entities_list[i] for i in range(len(entities))}

            # Group entities by their unified version
            entity_groups = defaultdict(list)
            for entity, unified in unified_mapping.items():
                entity_groups[unified].append(entity)

            self.logger.debug(f"Grouped entities globally: {dict(entity_groups)}")

            return entity_groups

        except Exception as e:
            self.logger.error(f"Error in global entity similarity analysis: {e}")
            # Fallback: return each entity as its own group
            return {entity: [entity] for entity in entities}

    def merge_entities(self, sources):
        """
        Unifies similar entities across sources by replacing them with a unified version.

        Args:
            sources (list): A list of source dictionaries containing entities to be merged.

        Returns:
            list: A list of sources with unified entities.
        
        Raises:
            Exception: If there is an error during the merging process.
        """
        self.logger.info("Starting to merge entities from sources.")

        raw_entities = list(set(entity for source in sources for entity in source.get("entities", [])))
        self.logger.debug(f"Filtered unique raw entities: {raw_entities}")

        entity_groups = self.find_similar_entities_globally(raw_entities)

        unified_mapping = {}
        for unified, originals in entity_groups.items():
            for original in originals:
                unified_mapping[original] = unified
        self.logger.info(f"Unified mapping of entities: {unified_mapping}")

        # Merge the entities across the sources
        for source in sources:
            updated_entities = []
            for entity in source.get("entities", []):
                if entity in unified_mapping and entity != unified_mapping[entity]:
                    updated_entities.append(unified_mapping[entity])
                    self.logger.debug(f"Replaced '{entity}' with '{unified_mapping[entity]}' in source.")
                else:
                    updated_entities.append(entity)
            source["entities"] = list(set(updated_entities))  # Remove duplicates

        self.logger.info("Entities merged and sources updated successfully.")
        return sources
    
    #TODO Aggiungere al key.env l'IP
    
    def _is_ollama_running(self):
        """Check if the Ollama server is active by querying the FastAPI API."""
        try:
            response = requests.get("http://localhost:8000/status", timeout=2)
            if response.status_code == 200:
                return response.json().get("running", False)
            return False
        except requests.exceptions.RequestException:
            return False<|MERGE_RESOLUTION|>--- conflicted
+++ resolved
@@ -3,11 +3,6 @@
 import dotenv
 from groq import Groq
 from collections import defaultdict
-<<<<<<< HEAD
-import numpy as np
-import requests
-=======
->>>>>>> 42ec3153
 
 from log import Logger
 
@@ -23,15 +18,6 @@
         dotenv.load_dotenv(env_file, override=True)
         self.model = os.getenv("GROQ_MODEL_NAME")
         self.client = Groq()
-<<<<<<< HEAD
-        
-        if not self._is_ollama_running():
-            raise ConnectionError("Ollama server is not running on localhost:11434. Please start it.")
-        
-        self.ollama = Client()
-        self.model_ollama = os.getenv("MODEL_LLM_NER")
-=======
->>>>>>> 42ec3153
 
     def extract_entities_and_topic(self, text, max_tokens=1024, temperature=0.5, stop=None):
         """
@@ -175,16 +161,4 @@
             source["entities"] = list(set(updated_entities))  # Remove duplicates
 
         self.logger.info("Entities merged and sources updated successfully.")
-        return sources
-    
-    #TODO Aggiungere al key.env l'IP
-    
-    def _is_ollama_running(self):
-        """Check if the Ollama server is active by querying the FastAPI API."""
-        try:
-            response = requests.get("http://localhost:8000/status", timeout=2)
-            if response.status_code == 200:
-                return response.json().get("running", False)
-            return False
-        except requests.exceptions.RequestException:
-            return False+        return sources